--- conflicted
+++ resolved
@@ -3,12 +3,9 @@
 
 import mesa
 import random
-<<<<<<< HEAD
-from networkx import closeness_centrality
-=======
 import pyoptinterface as poi
 from pyoptinterface import highs
->>>>>>> db1816e9
+from networkx import closeness_centrality
 
 
 class LightAgent(mesa.Agent):
@@ -138,10 +135,12 @@
     def optimize_open_lane(self) -> str:
         """Decides which lane should be open based on the number of waiting cars."""
         opt_model = highs.Model()
-        
+
         possible_lanes = self.neighbor_lights
         cars_at_light = self.model.get_cars_per_lane_of_light(self.position)
-        lanes = opt_model.add_variables(possible_lanes, domain=poi.VariableDomain.Binary)
+        lanes = opt_model.add_variables(
+            possible_lanes, domain=poi.VariableDomain.Binary
+        )
 
         # Constraints
         opt_model.add_linear_constraint(poi.quicksum(lanes), poi.Eq, 1)
@@ -154,19 +153,23 @@
 
         # Decide which lane should be open
         optimal_value = opt_model.get_obj_value()
-        optimal_lanes = [lane for lane in cars_at_light if optimal_value == cars_at_light[lane]]
+        optimal_lanes = [
+            lane for lane in cars_at_light if optimal_value == cars_at_light[lane]
+        ]
 
         if len(optimal_lanes) > 1:
-            optimal_lane = random.choice(optimal_lanes)             # Randomly select one of the optimal lanes, if there are multiple (TODO: chose the one where the cars have waited the longest)
+            optimal_lane = random.choice(
+                optimal_lanes
+            )  # Randomly select one of the optimal lanes, if there are multiple (TODO: chose the one where the cars have waited the longest)
         else:
             optimal_lane = optimal_lanes[0]
 
-
         # Log result
-        self.model.update_lights_decision_log(self, cars_at_light, optimal_lane, self.model.steps)
+        self.model.update_lights_decision_log(
+            self, cars_at_light, optimal_lane, self.model.steps
+        )
 
         return optimal_lane
-
 
 
 class LightCooldown(Exception):
