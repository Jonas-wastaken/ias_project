"""This module contains:
- TrafficModel class: A Mesa model simulating traffic."""

import mesa
import random
from car import CarAgent, AgentArrived
from graph import Graph
from light import LightAgent


class TrafficModel(mesa.Model):
    """A Mesa model simulating traffic.

    Attributes:
        num_agents (int): Number of agents to spawn.
        seed (int, optional): Seed used in model generation. Defaults to None.
        grid (Graph): Graph the environment uses.
        agents (AgentSet): Agents in the environment.

    ## Methods:
        **step(self) -> None**:
            Advances the environment to next state.
        **create_agents(self, num_agents: int) -> None**:
            Function to add agents to the model.
        **remove_agents(self, num_agents: int) -> None**:
            Function to randomly remove n agents from the model.
        **create_light_agents(self) -> None**:
            Function to add traffic lights to the model.
        **get_agents_by_type(self, agent_type: str) -> list**:
            Function to get all agents of a certain type.
        **get_agents_by_id(self, agent_id: list) -> list**:
            Function to get all agents by their unique ID.
        **get_last_intersection_of_car(self, car_id: int) -> str**:
            Function to get the last position of a car.
    """

    def __init__(self, num_agents: int, seed: int = None, **kwargs):
        """Initializes a new traffic environment.

        Args:
            num_agents (int): Number of agents to spawn.
            seed (int, optional): Seed used in model generation. Defaults to None.
            **kwargs: Additional keyword arguments for configuring the graph object.
        """
        super().__init__(seed=seed)
        self.kwargs = kwargs
        self.num_agents = num_agents
        self.grid = Graph(
            num_intersections=self.kwargs.get("num_intersections", 10),
            num_borders=self.kwargs.get("num_borders", 3),
            min_distance=self.kwargs.get("min_distance", 2),
            max_distance=self.kwargs.get("max_distance", 10),
        )
        self.create_light_agents()
        CarAgent.create_agents(model=self, n=num_agents)
        self.agent_paths = {
            agent.unique_id: agent.path.copy()
            for agent in self.get_agents_by_type("CarAgent")
        }

    def step(self) -> None:
        """Advances the environment to next state.

        - Each CarAgent moves to it's next position. If a CarAgent reached it's goal, it is removed from the AgentSet at the next step
        """
        for car in self.get_agents_by_type("CarAgent")[:]:
            try:
                car.move()
                car.travel_time += 1
            except AgentArrived:
                car.remove()

        for light in self.get_agents_by_type("LightAgent"):
            light.update_waiting_cars()

            # Decide if the light should change the open lane (if the cooldown is over)
<<<<<<< HEAD
=======
            if light.current_switching_cooldown <= 0:
                light.rotate_in_open_lane_cycle()
            
>>>>>>> 43a75513

            light.current_switching_cooldown -= 1

    def create_agents(self, num_agents: int) -> None:  # TODO: rename function
        """Function to add agents to the model.

        Args:
            num_agents (int): Number of agents to add.
        """
        CarAgent.create_agents(model=self, n=num_agents)

    def remove_agents(self, num_agents: int) -> None:  # TODO: rename function
        """Function to randomly remove n agents from the model.

        Args:
            num_agents (int): Number of agents to remove.
        """
        for i in range(num_agents):
            agent = random.choice(self.get_agents_by_type("CarAgent"))
            self.agents.remove(agent)

    def create_light_agents(self) -> None:
        """Function to add traffic lights to the model.

        Args:
            tbd
        """
        for intersection in self.grid.get_nodes("intersection"):
            LightAgent.create_agents(model=self, n=1, position=intersection)

    def get_agents_by_type(self, agent_type: str) -> list:
        """Function to get all agents of a certain type.

        Args:
            agent_type (str): Type of agents to get.

        Returns:
            list: A list of agents of the given type.
        """
        if agent_type == "CarAgent":
            return [agent for agent in self.agents if isinstance(agent, CarAgent)]
        elif agent_type == "LightAgent":
            return [agent for agent in self.agents if isinstance(agent, LightAgent)]
        else:
            raise ValueError(f"Agent type {agent_type} not found")

    def get_agents_by_id(self, agent_id: list) -> list:
        """Function to get all agents by their unique ID.

        Args:
            agent_id (list): List of unique agent IDs.

        Returns:
            list: A list of agents with the given unique IDs.
        """
        return [agent for agent in self.agents if agent.unique_id in agent_id]

    def get_last_intersection_of_car(self, agent_unique_id: int) -> str:
        """Function to get the last position of a car.

        Args:
            car_id (int): ID of the car.

        Returns:
            str: The last position of the car.
        """
        car = self.get_agents_by_id([agent_unique_id])[0]
        car_full_path = self.agent_paths[agent_unique_id]
        car_full_path_keys = list(car_full_path.keys())
        current_position_index = car_full_path_keys.index(car.position)

        if current_position_index == 0:
            previous_position = car.position
        else:
            previous_position = car_full_path_keys[current_position_index - 1]

        # Get the corresponding intersection, if the cars last position was a border node (TODO)
        if previous_position.startswith("border"):
            # TODO: Logik einbauen, um die letzte Intersection zu finden (z.B.: list(model.grid.get_connections("border_0").values())[0][0])
            pass

<<<<<<< HEAD
        return previous_position
=======
        return previous_position
        

    
>>>>>>> 43a75513
<|MERGE_RESOLUTION|>--- conflicted
+++ resolved
@@ -74,13 +74,8 @@
             light.update_waiting_cars()
 
             # Decide if the light should change the open lane (if the cooldown is over)
-<<<<<<< HEAD
-=======
             if light.current_switching_cooldown <= 0:
                 light.rotate_in_open_lane_cycle()
-            
->>>>>>> 43a75513
-
             light.current_switching_cooldown -= 1
 
     def create_agents(self, num_agents: int) -> None:  # TODO: rename function
@@ -161,11 +156,4 @@
             # TODO: Logik einbauen, um die letzte Intersection zu finden (z.B.: list(model.grid.get_connections("border_0").values())[0][0])
             pass
 
-<<<<<<< HEAD
-        return previous_position
-=======
-        return previous_position
-        
-
-    
->>>>>>> 43a75513
+        return previous_position