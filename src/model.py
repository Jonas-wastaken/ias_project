"""This module contains:
- TrafficModel class: A Mesa model simulating traffic."""

import mesa
import random
from car import CarAgent, AgentArrived
from graph import Graph
from light import LightAgent


class TrafficModel(mesa.Model):
    """A Mesa model simulating traffic.

    Attributes:
        num_agents (int): Number of agents to spawn.
        seed (int, optional): Seed used in model generation. Defaults to None.
        grid (Graph): Graph the environment uses.
        agents (AgentSet): Agents in the environment.
        agent_paths (dict): A dictionary containing the paths of all agents.
        cars_waiting_times (dict): A dictionary containing the waiting times of all cars at each intersection.

    ## Methods:
        **step(self) -> None**:
            Advances the environment to next state.
        **create_cars(self, num_agents: int) -> None**:
            Function to add agents to the model.
        **remove_random_cars(self, num_agents: int) -> None**:
            Function to randomly remove n agents from the model.
        **create_lights(self, num_lights: int, position: str) -> None**:
            Function to add traffic lights to the model.
        **create_lights_for_intersections(self) -> None**:
            Function to add a traffic light to each intersection of the model.
        **get_agents_by_type(self, agent_type: str) -> list**:
            Function to get all agents of a certain type.
        **get_agents_by_id(self, agent_id: list) -> list**:
            Function to get all agents by their unique ID.
        **get_last_intersection_of_car(self, car_id: int) -> str**:
            Function to get the last position of a car.
        **update_cars_waiting_times(self) -> None**:
            Function to update the waiting times of all cars at each intersection.
        **update_agent_paths(self) -> None**:
            Function to update the paths of all agents.
    """

    def __init__(self, num_cars: int, seed: int = None, **kwargs):
        """Initializes a new traffic environment.

        Args:
            num_cars (int): Number of agents to spawn initially.
            seed (int, optional): Seed used in model generation. Defaults to None.
            **kwargs: Additional keyword arguments for configuring the graph object.
        """
        super().__init__(seed=seed)
        self.kwargs = kwargs
        self.num_cars = num_cars
        self.grid = Graph(
            num_intersections=self.kwargs.get("num_intersections", 10),
            num_borders=self.kwargs.get("num_borders", 3),
            min_distance=self.kwargs.get("min_distance", 2),
            max_distance=self.kwargs.get("max_distance", 10),
        )
<<<<<<< HEAD
        self.create_light_agents()
        CarAgent.create_agents(model=self, n=num_cars)
        self.agent_paths = {
            agent.unique_id: agent.path.copy()
            for agent in self.get_agents_by_type("CarAgent")
        }
        self.num_cars_hist = []
=======
        self.create_lights_for_intersections()
        CarAgent.create_agents(model=self, n=num_agents)
        # initialize paths for all agents
        self.agent_paths = {}
        self.update_agent_paths()
        # self.agent_paths = {
        #     agent.unique_id: agent.path.copy()
        #     for agent in self.get_agents_by_type("CarAgent")
        # }
        # initialize waiting times for all cars at each intersection
>>>>>>> e875b385
        self.cars_waiting_times = {}
        self.update_cars_waiting_times()
        # for car in self.get_agents_by_type("CarAgent"):
            # self.cars_waiting_times[car.unique_id] = {
            #     intersection: 0
            #     for intersection in list(car.model.agent_paths[car.unique_id].keys())
            #     if intersection.startswith("intersection")
            # }

    def step(self) -> None:
        """Advances the environment to next state.

        - Each CarAgent moves to it's next position. If a CarAgent reached it's goal, it is removed from the AgentSet at the next step
        """
        for car in self.get_agents_by_type("CarAgent")[:]:
            try:
                car.move()
                car.travel_time += 1
            except AgentArrived:
                car.remove()

        self.update_cars_waiting_times()

        for light in self.get_agents_by_type("LightAgent"):
            # light.update_waiting_cars()

            # Decide if the light should change the open lane (if the cooldown is over)
            if light.current_switching_cooldown <= 0:
                light.rotate_in_open_lane_cycle()
            light.current_switching_cooldown -= 1

<<<<<<< HEAD
        self.num_cars_hist.append(len(self.get_agents_by_type("CarAgent")))
        self.agent_respawn()

    def create_agents(self, num_agents: int) -> None:  # TODO: rename function
=======
    def create_cars(self, num_cars: int) -> None:  
>>>>>>> e875b385
        """Function to add agents to the model.

        Args:
            num_agents (int): Number of agents to add.
        """
        CarAgent.create_agents(model=self, n=num_cars)
        self.update_agent_paths()
        self.update_cars_waiting_times()

    def remove_random_cars(self, num_cars: int) -> None:  
        """Function to randomly remove n agents from the model.

        Args:
            num_agents (int): Number of agents to remove.
        """
        for i in range(num_cars):
            agent = random.choice(self.get_agents_by_type("CarAgent"))
            self.agents.remove(agent)

    def create_lights(self, num_lights: int, position: str) -> None:
        """Function to add traffic lights to the model.

        Args:
            num_agents (int): Number of agents to add.
        """
        LightAgent.create_agents(model=self, n=num_lights, position=position)

    def create_lights_for_intersections(self) -> None:
        """Function to add traffic lights to the model.

        Args:
            tbd
        """
        for intersection in self.grid.get_nodes("intersection"):
            LightAgent.create_agents(model=self, n=1, position=intersection)

    def get_agents_by_type(self, agent_type: str) -> list:
        """Function to get all agents of a certain type.

        Args:
            agent_type (str): Type of agents to get.

        Returns:
            list: A list of agents of the given type.
        """
        if agent_type == "CarAgent":
            return [agent for agent in self.agents if isinstance(agent, CarAgent)]
        elif agent_type == "LightAgent":
            return [agent for agent in self.agents if isinstance(agent, LightAgent)]
        else:
            raise ValueError(f"Agent type {agent_type} not found")

    def get_agents_by_id(self, agent_id: list) -> list:
        """Function to get all agents by their unique ID.

        Args:
            agent_id (list): List of unique agent IDs.

        Returns:
            list: A list of agents with the given unique IDs.
        """
        return [agent for agent in self.agents if agent.unique_id in agent_id]

    def get_last_intersection_of_car(self, agent_unique_id: int) -> str:
        """Function to get the last position of a car.

        Args:
            car_id (int): ID of the car.

        Returns:
            str: The last position of the car.
        """
        car = self.get_agents_by_id([agent_unique_id])[0]
        car_full_path = self.agent_paths[agent_unique_id]
        car_full_path_keys = list(car_full_path.keys())
        current_position_index = car_full_path_keys.index(car.position)

        if current_position_index == 0:
            previous_position = car.position
        else:
            previous_position = car_full_path_keys[current_position_index - 1]

        # Get the corresponding intersection, if the cars last position was a border node (TODO)
        if previous_position.startswith("border"):
            first_intersection = list(car.model.agent_paths[car.unique_id].keys())[1]
            lane = list(self.grid.neighbors(previous_position))
            lane.remove(first_intersection)
            previous_position = lane[0]

        return previous_position

    def update_cars_waiting_times(self) -> None:
        """Function to update the waiting times of all cars at each intersection."""

        for car in self.get_agents_by_type("CarAgent"):
            if car.unique_id not in list(self.cars_waiting_times.keys()):
                self.cars_waiting_times[car.unique_id] = {
                    intersection: 0
                    for intersection in list(car.model.agent_paths[car.unique_id].keys())
                    if intersection.startswith("intersection")
                }

            if car.waiting:
                self.cars_waiting_times[car.unique_id][car.position] += 1

<<<<<<< HEAD
    def agent_respawn(self):
        """
        Generates the next value in an oscillating list of numbers building up to n and dropping down to zero with some variance.
        Normalizes the values to be between 0 and 1.
        :param num_cars: The current list of numbers.
        :param n: The middle number to oscillate around.
        :return: The next normalized value in the oscillating list with variance.
        """
        direction = (
            1
            if self.num_cars_hist[-1] < self.num_cars
            else -1
            if self.num_cars_hist[-1] > self.num_cars
            else random.choice([-1, 1])
        )

        current = (
            self.num_cars_hist[-1] + direction + random.randint(-1, 1)
        )  # Introduce variance

        if current > self.num_cars * 2:
            current = self.num_cars * 2
        elif current < 0:
            current = 0

        # Normalize the value to be between 0 and 1
        min_val = 0
        max_val = self.num_cars * 2
        normalized_value = (current - min_val) / (max_val - min_val)

        if random.random() < normalized_value:
            CarAgent.create_agents(model=self, n=1)
=======

    def update_agent_paths(self) -> None:
        """Function to update the paths of all agents."""
        for car in self.get_agents_by_type("CarAgent"):
            if car.unique_id not in list(self.agent_paths.keys()):
                self.agent_paths[car.unique_id] = car.path.copy()
>>>>>>> e875b385
<|MERGE_RESOLUTION|>--- conflicted
+++ resolved
@@ -59,17 +59,8 @@
             min_distance=self.kwargs.get("min_distance", 2),
             max_distance=self.kwargs.get("max_distance", 10),
         )
-<<<<<<< HEAD
-        self.create_light_agents()
+        self.create_lights_for_intersections()
         CarAgent.create_agents(model=self, n=num_cars)
-        self.agent_paths = {
-            agent.unique_id: agent.path.copy()
-            for agent in self.get_agents_by_type("CarAgent")
-        }
-        self.num_cars_hist = []
-=======
-        self.create_lights_for_intersections()
-        CarAgent.create_agents(model=self, n=num_agents)
         # initialize paths for all agents
         self.agent_paths = {}
         self.update_agent_paths()
@@ -78,15 +69,15 @@
         #     for agent in self.get_agents_by_type("CarAgent")
         # }
         # initialize waiting times for all cars at each intersection
->>>>>>> e875b385
+        self.num_cars_hist = []
         self.cars_waiting_times = {}
         self.update_cars_waiting_times()
         # for car in self.get_agents_by_type("CarAgent"):
-            # self.cars_waiting_times[car.unique_id] = {
-            #     intersection: 0
-            #     for intersection in list(car.model.agent_paths[car.unique_id].keys())
-            #     if intersection.startswith("intersection")
-            # }
+        # self.cars_waiting_times[car.unique_id] = {
+        #     intersection: 0
+        #     for intersection in list(car.model.agent_paths[car.unique_id].keys())
+        #     if intersection.startswith("intersection")
+        # }
 
     def step(self) -> None:
         """Advances the environment to next state.
@@ -110,14 +101,7 @@
                 light.rotate_in_open_lane_cycle()
             light.current_switching_cooldown -= 1
 
-<<<<<<< HEAD
-        self.num_cars_hist.append(len(self.get_agents_by_type("CarAgent")))
-        self.agent_respawn()
-
-    def create_agents(self, num_agents: int) -> None:  # TODO: rename function
-=======
-    def create_cars(self, num_cars: int) -> None:  
->>>>>>> e875b385
+    def create_agents(self, num_cars: int) -> None:  # TODO: rename function
         """Function to add agents to the model.
 
         Args:
@@ -127,7 +111,7 @@
         self.update_agent_paths()
         self.update_cars_waiting_times()
 
-    def remove_random_cars(self, num_cars: int) -> None:  
+    def remove_random_cars(self, num_cars: int) -> None:
         """Function to randomly remove n agents from the model.
 
         Args:
@@ -216,14 +200,21 @@
             if car.unique_id not in list(self.cars_waiting_times.keys()):
                 self.cars_waiting_times[car.unique_id] = {
                     intersection: 0
-                    for intersection in list(car.model.agent_paths[car.unique_id].keys())
+                    for intersection in list(
+                        car.model.agent_paths[car.unique_id].keys()
+                    )
                     if intersection.startswith("intersection")
                 }
 
             if car.waiting:
                 self.cars_waiting_times[car.unique_id][car.position] += 1
 
-<<<<<<< HEAD
+    def update_agent_paths(self) -> None:
+        """Function to update the paths of all agents."""
+        for car in self.get_agents_by_type("CarAgent"):
+            if car.unique_id not in list(self.agent_paths.keys()):
+                self.agent_paths[car.unique_id] = car.path.copy()
+
     def agent_respawn(self):
         """
         Generates the next value in an oscillating list of numbers building up to n and dropping down to zero with some variance.
@@ -255,12 +246,4 @@
         normalized_value = (current - min_val) / (max_val - min_val)
 
         if random.random() < normalized_value:
-            CarAgent.create_agents(model=self, n=1)
-=======
-
-    def update_agent_paths(self) -> None:
-        """Function to update the paths of all agents."""
-        for car in self.get_agents_by_type("CarAgent"):
-            if car.unique_id not in list(self.agent_paths.keys()):
-                self.agent_paths[car.unique_id] = car.path.copy()
->>>>>>> e875b385
+            CarAgent.create_agents(model=self, n=1)