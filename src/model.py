--- conflicted
+++ resolved
@@ -21,12 +21,9 @@
         car_paths (dict): A dictionary containing the paths of all agents.
         cars_waiting_times (dict): A dictionary containing the waiting times of all cars at each intersection.
         num_cars_hist (np.array): An array containing the history of the number of cars in the model.
-<<<<<<< HEAD
         light_data (pl.DataFrame): A Polars DataFrame containing information about the LightAgents
         sim_data (pl.DataFrame): A Polars DataFrame containing information about a simulation run.
-=======
         lights_decision_log (dict): A dictionary containing the decisions of all lights over time.
->>>>>>> db1816e9
 
     ## Methods:
         **step(self) -> None**:
@@ -49,13 +46,10 @@
             Function to update the paths of all agents.
         **car_respawn(self) -> None**:
             Respawns cars at each step depending on current time and number of cars in the model.
-<<<<<<< HEAD
         **def save_sim_data(self) -> Path**:
             Function to save the sim_data to a parquet file
-=======
         **get_cars_per_lane_of_light(self, light_position: str) -> dict**:
             Function to get the number of cars per lane of a light.
->>>>>>> db1816e9
     """
 
     def __init__(
@@ -128,8 +122,10 @@
                 car.remove()
 
         for light in self.get_agents_by_type("LightAgent"):
-<<<<<<< HEAD
-            light: LightAgent
+            # light: LightAgent
+            # light.update_waiting_cars()
+
+            # Decide if the light should change the open lane (if the cooldown is over)
             self.sim_data.vstack(
                 pl.DataFrame(
                     data={
@@ -143,12 +139,6 @@
                 ),
                 in_place=True,
             )
-=======
-            # light: LightAgent
-            # light.update_waiting_cars()
-
-            # Decide if the light should change the open lane (if the cooldown is over)
->>>>>>> db1816e9
             if light.current_switching_cooldown <= 0:
                 light.change_open_lane(light.optimize_open_lane())
                 # light.rotate_in_open_lane_cycle()
@@ -301,36 +291,6 @@
         if cars_to_add > 0:
             self.create_cars(cars_to_add)
 
-<<<<<<< HEAD
-    def save_sim_data(self) -> Path:
-        """Function to save the model data to a parquet file
-
-        Saves:
-            - sim_data
-            - light_data
-            - num_cars_hist
-
-        Returns:
-            Path: Path object representing the folder the data is stored in.
-        """
-        data_path = Path.joinpath(Path.cwd(), "data")
-        folder = Path(datetime.datetime.now().strftime("%Y-%m-%d-%H:%M:%S"))
-        Path.joinpath(data_path, folder).mkdir()
-
-        self.sim_data.write_parquet(
-            file=Path.joinpath(data_path, folder, "sim_data.parquet")
-        )
-
-        self.light_data.write_parquet(
-            file=Path.joinpath(data_path, folder, "light_data.parquet")
-        )
-
-        pl.DataFrame(
-            data=self.num_cars_hist, schema={"Num_Cars": pl.Int16}
-        ).write_parquet(file=Path.joinpath(data_path, folder, "num_cars.parquet"))
-
-        return folder
-=======
     def get_cars_per_lane_of_light(self, light_position: str) -> dict:
         """Function to get the number of cars per lane of a light.
 
@@ -341,7 +301,9 @@
             dict: A dictionary containing the number of cars per lane of the light.
         """
         cars_per_lane = {
-            lane: 0 for lane in self.grid.neighbors(light_position) if lane.startswith("intersection")
+            lane: 0
+            for lane in self.grid.neighbors(light_position)
+            if lane.startswith("intersection")
         }
 
         for car in self.get_agents_by_type("CarAgent"):
@@ -349,11 +311,17 @@
                 cars_per_lane[self.get_last_intersection_of_car(car.unique_id)] += 1
 
         return cars_per_lane
-    
-    def update_lights_decision_log (self, light: LightAgent, cars_per_lane: dict, decision_lane: str, model_step: int) -> None:
+
+    def update_lights_decision_log(
+        self,
+        light: LightAgent,
+        cars_per_lane: dict,
+        decision_lane: str,
+        model_step: int,
+    ) -> None:
         """Function to update the decision log of all lights.
         The dict looks like this: {light.unique_id: {step:{decision_lane:intersection_3, intersection_1:cars_at_lane_1, intersection_2:cars_at_lane_2, intersection_3:cars_at_lane_3}}}
-        
+
         """
         if light.unique_id not in list(self.lights_decision_log.keys()):
             self.lights_decision_log[light.unique_id] = {}
@@ -368,4 +336,31 @@
             }
             self.lights_decision_log[light.unique_id][model_step].update(cars_per_lane)
 
->>>>>>> db1816e9
+    def save_sim_data(self) -> Path:
+        """Function to save the model data to a parquet file
+
+        Saves:
+            - sim_data
+            - light_data
+            - num_cars_hist
+
+        Returns:
+            Path: Path object representing the folder the data is stored in.
+        """
+        data_path = Path.joinpath(Path.cwd(), "data")
+        folder = Path(datetime.datetime.now().strftime("%Y-%m-%d-%H:%M:%S"))
+        Path.joinpath(data_path, folder).mkdir()
+
+        self.sim_data.write_parquet(
+            file=Path.joinpath(data_path, folder, "sim_data.parquet")
+        )
+
+        self.light_data.write_parquet(
+            file=Path.joinpath(data_path, folder, "light_data.parquet")
+        )
+
+        pl.DataFrame(
+            data=self.num_cars_hist, schema={"Num_Cars": pl.Int16}
+        ).write_parquet(file=Path.joinpath(data_path, folder, "num_cars.parquet"))
+
+        return folder